name: test
channels:
  - conda-forge
  - openeye
  - salilab
dependencies:
  # Base depends
  - python
  - pip
  - pandas
  - requests
  - pint
  - appdirs
  - mdanalysis
  - tqdm
  - openff-toolkit >=0.9
  - xgboost
<<<<<<< HEAD
  - openeye-toolkits >=2020.2.0
=======
  - openeye-toolkits >=2020
>>>>>>> 0357f11f
  - modeller
  - biotite
  - watermark

  # Development
  - jupyterlab
  - nglview

  # Testing
  - pytest
  - pytest-cov
  - codecov

  - pip:
      # Torch -- default is CUDA=10.2 on Linux, CPU on MacOS
      - torch==1.7.1
      - torchvision==0.8.2
      - torchaudio==0.7.2
      # Torch geometric
      - --find-links https://pytorch-geometric.com/whl/torch-1.7.0+cpu.html
      - torch-scatter
      - torch-sparse
      - torch-cluster
      - torch-spline-conv
      - torch-geometric
      # Lightning
      - pytorch-lightning
      # PyTorch trees
      - https://github.com/ValentinFigue/Sklearn_PyTorch/archive/1b56a43e41de331ecdf73d08418f75bb34c9fa06.tar.gz
<<<<<<< HEAD
      # Docs
      - mkdocs==1.0.4
      # mkdocstrings master as of 20200302
      - https://github.com/pawamoy/mkdocstrings/archive/8e8d604ba95363c140841c84535d2350d7ebbfe3.tar.gz
      - mkdocs-material==4.6.3
      - mkdocs-minify-plugin==0.2.3
      - mkdocs-git-revision-date-localized-plugin==0.5.0
      - pymdown-extensions==6.3
      - https://github.com/volkamerlab/opencadd/archive/master.tar.gz
=======
      - https://github.com/volkamerlab/klifs_utils/archive/master.tar.gz
>>>>>>> 0357f11f
      - prody==1.10.11
      # Docs
      # core
      - sphinx~=2.4.0
      - nbsphinx
      - sphinx-notfound-page
      - sphinx-version-warning
      - sphinx-prompt
      - sphinxemoji
      - sphinx-copybutton
      - sphinx-autoapi
      - myst-parser[sphinx]
      - sphinxcontrib-httpdomain
      - sphinx-last-updated-by-git
      - linkify-it-py
      - sphinx-panels
      # themes
      - sphinx-material
      # local building
      - sphinx-autobuild<|MERGE_RESOLUTION|>--- conflicted
+++ resolved
@@ -15,14 +15,12 @@
   - tqdm
   - openff-toolkit >=0.9
   - xgboost
-<<<<<<< HEAD
   - openeye-toolkits >=2020.2.0
-=======
-  - openeye-toolkits >=2020
->>>>>>> 0357f11f
   - modeller
   - biotite
   - watermark
+  - bravado
+  - biopandas
 
   # Development
   - jupyterlab
@@ -49,19 +47,9 @@
       - pytorch-lightning
       # PyTorch trees
       - https://github.com/ValentinFigue/Sklearn_PyTorch/archive/1b56a43e41de331ecdf73d08418f75bb34c9fa06.tar.gz
-<<<<<<< HEAD
-      # Docs
-      - mkdocs==1.0.4
-      # mkdocstrings master as of 20200302
-      - https://github.com/pawamoy/mkdocstrings/archive/8e8d604ba95363c140841c84535d2350d7ebbfe3.tar.gz
-      - mkdocs-material==4.6.3
-      - mkdocs-minify-plugin==0.2.3
-      - mkdocs-git-revision-date-localized-plugin==0.5.0
-      - pymdown-extensions==6.3
+      # OpenCADD
       - https://github.com/volkamerlab/opencadd/archive/master.tar.gz
-=======
-      - https://github.com/volkamerlab/klifs_utils/archive/master.tar.gz
->>>>>>> 0357f11f
+      # ProDy
       - prody==1.10.11
       # Docs
       # core
