--- conflicted
+++ resolved
@@ -93,69 +93,16 @@
         )
 
 
-<<<<<<< HEAD
-class Protein(System):
-    """
-    A system with at least one protein
-=======
 class ProteinSystem(System):
     """
     A System that contains Protein objects. It defines two properties:
 
     - ``protein``: get the first Protein found in the components
     - ``proteins``: get all Protein objects found in the components
->>>>>>> 0357f11f
     """
 
     @property
     def protein(self):
-<<<<<<< HEAD
-        return list(self._components_by_type(BaseProtein))[0]
-
-    @property
-    def proteins(self):
-        return list(self._components_by_type(BaseProtein))
-
-    def check(self):  # this is a requirement
-        super().check()
-        assert len(list(self.proteins)) >= 1, (
-            "A Protein must specify at least one protein. "
-            f"Current contents: {self}."
-        )
-
-
-class Ligand(System):
-    """
-    A system with at least one ligand
-    """
-
-    @property
-    def ligand(self):
-        return list(self._components_by_type(BaseLigand))[0]
-
-    @property
-    def ligands(self):
-        return list(self._components_by_type(BaseLigand))
-
-    def check(self):  # this is a requirement
-        super().check()
-        assert len(list(self.ligands)) >= 1, (
-            "A Ligand must specify at least one ligand. "
-            f"Current contents: {self}."
-        )
-
-
-class ProteinLigandComplex(Protein, Ligand):
-    """
-    A system with at least one protein and one ligand
-    """
-
-    def check(self):  # this is a requirement
-        super().check()
-        assert len(list(self.ligands)) >= 1 and len(list(self.proteins)) >= 1, (
-            "A ProteinLigandComplex must specify at least one ligand and one protein. "
-            f"Current contents: {self}."
-=======
         return next(self._components_by_type(BaseProtein))
 
     @property
@@ -203,5 +150,4 @@
         assert ProteinSystem.check(self) and LigandSystem.check(self), (
             "A ProteinLigandComplex must specify at least one Protein and one Ligand. "
             f"Current contents: {self}"
->>>>>>> 0357f11f
         )