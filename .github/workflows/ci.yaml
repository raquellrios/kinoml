--- conflicted
+++ resolved
@@ -6,12 +6,9 @@
       - "master"
       - "maintenance/.+"
   pull_request:
-<<<<<<< HEAD
-=======
     branches:
       - "master"
       - "maintenance/.+"
->>>>>>> 848fcd19
   schedule:
     # Run a cron job once daily
     - cron: "0 0 * * *"
